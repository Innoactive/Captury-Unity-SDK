﻿using UnityEngine;
using UnityEngine.SceneManagement;


namespace Captury
{
    /// <summary>
    /// Manages the <see cref="CapturyOrigin"/> whithin a scene which defines the origin of the coordinate system of all avatars 
    /// </summary>
    [RequireComponent(typeof(CapturyNetworkPlugin))]
    public class CapturyOriginManager : MonoBehaviour
    {
        /// <summary>
        /// Event which is called when <see cref="CapturyOrigin"/> changes 
        /// </summary>
        /// <param name="capturyOrigin"></param>
        public delegate void CapturyOriginDelegate(CapturyOrigin capturyOrigin);
        public event CapturyOriginDelegate CapturyOriginChanged;

        /// <summary>
        /// Coordinate system origin for all avatars
        /// </summary>
        private CapturyOrigin capturyOrigin;

        /// <summary>
        /// Network plugin
        /// </summary>
        private CapturyNetworkPlugin networkPlugin;

        // Use this for initialization
        void Start()
        {
            networkPlugin = GetComponent<CapturyNetworkPlugin>();

            // find CapturyOrigin to define spawn position of avatars
            capturyOrigin = FindObjectOfType<CapturyOrigin>();
            if (capturyOrigin == null)
            {
                // create origin at world origin if none exists
                capturyOrigin = CreateCapturyOrigin();
            }
            CapturyOriginChanged(capturyOrigin);

            // register for scene change events
            SceneManager.activeSceneChanged += OnActiveSceneChanged;
        }

        void OnDestroy()
        {
            SceneManager.activeSceneChanged -= OnActiveSceneChanged;
        }

        /// <summary>
        /// Called when scene has changed/switched.
        /// </summary>
        /// <param name="previousScene"></param>
        /// <param name="currentScene"></param>
        private void OnActiveSceneChanged(Scene previousScene, Scene currentScene)
        {
            capturyOrigin = FindObjectOfType<CapturyOrigin>();

            if(capturyOrigin == null)
            {
                // create origin at world origin of none exists
                capturyOrigin = CreateCapturyOrigin();
            }

<<<<<<< HEAD
            if(CapturyOriginChanged != null)
            {
                CapturyOriginChanged(capturyOrigin);
            }
=======
            CapturyOriginChanged(capturyOrigin);

            networkPlugin.offsetToWorld = capturyOrigin.OffsetToWorldOrigin;
>>>>>>> 9b8371b2
        }

        /// <summary>
        /// Creates a CapturyOrigin at world origin.
        /// </summary>
        /// <returns></returns>
        private CapturyOrigin CreateCapturyOrigin()
        {
            GameObject go = new GameObject();
            go.name = "CapturyOrigin";
            CapturyOrigin capturyOrigin = go.AddComponent<CapturyOrigin>();
            return capturyOrigin;
        }
    }
}<|MERGE_RESOLUTION|>--- conflicted
+++ resolved
@@ -1,6 +1,5 @@
 ﻿using UnityEngine;
 using UnityEngine.SceneManagement;
-
 
 namespace Captury
 {
@@ -65,16 +64,10 @@
                 capturyOrigin = CreateCapturyOrigin();
             }
 
-<<<<<<< HEAD
             if(CapturyOriginChanged != null)
             {
                 CapturyOriginChanged(capturyOrigin);
             }
-=======
-            CapturyOriginChanged(capturyOrigin);
-
-            networkPlugin.offsetToWorld = capturyOrigin.OffsetToWorldOrigin;
->>>>>>> 9b8371b2
         }
 
         /// <summary>
