--- conflicted
+++ resolved
@@ -1,4 +1,3 @@
-<<<<<<< HEAD
 using System;
 using System.Collections;
 using System.Collections.Generic;
@@ -29,6 +28,8 @@
         public int id;
         public int numJoints;
         public IntPtr joints;
+        public int numBlobs;
+        public IntPtr blobs;
     }
 
     [StructLayout(LayoutKind.Sequential, Pack = 1)]
@@ -127,11 +128,13 @@
         public IntPtr retargetTarget = IntPtr.Zero;
 
         private GameObject reference;
+        public bool upToDate = true;
         public GameObject mesh // reference to game object that is animated
         {
             get { return reference; }
             set
             {
+                upToDate = false;
                 reference = value;
                 if (reference == null)
                 {
@@ -360,14 +363,32 @@
                     CapturyPose pose;
                     if (skeletons[actorID].retargetTarget != IntPtr.Zero)
                     {
+                        CapturyPose posex = (CapturyPose)Marshal.PtrToStructure(poseData, typeof(CapturyPose));
+                        float[] valuex = new float[posex.numValues * 6];
+                        Marshal.Copy(posex.values, valuex, 0, posex.numValues * 6);
+                        Debug.Log("pose = " + String.Join(", ", new List<float>(valuex).ConvertAll(i => i.ToString()).ToArray()));
+
+                        if (!skeletons[actorID].upToDate)
+                        {
+                            CapturyActor actor = (CapturyActor)Marshal.PtrToStructure(skeletons[actorID].retargetTarget, typeof(CapturyActor));
+                            CapturySkeleton skel = skeletons[actorID];
+                            IntPtr rawData = skel.rawData;
+                            ConvertActor(actor, skeletons[actorID].retargetTarget, ref skel);
+                            skel.rawData = rawData;
+                            skeletons[actorID] = skel;
+                            skeletons[actorID].mesh = skeletons[actorID].mesh;
+                            skeletons[actorID].upToDate = true;
+                        }
+
                         IntPtr retargetedPose = liveRetarget(skeletons[actorID].rawData, skeletons[actorID].retargetTarget, poseData);
                         pose = (CapturyPose)Marshal.PtrToStructure(retargetedPose, typeof(CapturyPose));
                     } else
                         pose = (CapturyPose)Marshal.PtrToStructure(poseData, typeof(CapturyPose));
 
-                    // get the data into a float array
+                    // copy the data into a float array
                     float[] values = new float[pose.numValues * 6];
                     Marshal.Copy(pose.values, values, 0, pose.numValues * 6);
+                    Debug.Log("retargeted = " + String.Join(", ", new List<float>(values).ConvertAll(i => i.ToString()).ToArray()));
 
                     // now loop over all joints
                     Vector3 pos = new Vector3();
@@ -492,7 +513,7 @@
                         Debug.Log(String.Format("Received {0} actors", numActors));
 
                         // create actor struct
-                        int szStruct = Marshal.SizeOf(typeof(CapturyActor)) + 16; // implicit padding
+                        int szStruct = Marshal.SizeOf(typeof(CapturyActor))+4; // implicit padding
                         for (uint i = 0; i < numActors; i++)
                         {
                             // get an actor
@@ -698,7 +719,7 @@
         //===============================================
         // helper function to map an actor to a skeleton
         //===============================================
-        private void ConvertActor(CapturyActor actor, IntPtr actorData, ref CapturySkeleton skel)
+        public void ConvertActor(CapturyActor actor, IntPtr actorData, ref CapturySkeleton skel)
         {
             if (skel == null)
             {
@@ -726,6 +747,7 @@
                 skel.joints[i].name = skel.joints[i].name.Substring(0, jpos);
                 skel.joints[i].offset.Set(joint.ox, joint.oy, joint.oz);
                 skel.joints[i].orientation.Set(joint.rx, joint.ry, joint.rz);
+                skel.joints[i].parent = joint.parent;
 
                 //Debug.Log ("Got joint " + skel.joints[i].name + " at " + joint.ox + joint.oy + joint.oz);
             }
@@ -739,6 +761,17 @@
             position.x *= -config.scaleFactor;
             position.y *= config.scaleFactor;
             position.z *= config.scaleFactor;
+            return position;
+        }
+
+        //========================================================================================================
+        // Helper function to convert a position from a left-handed to right-handed coordinate system (both Y-up)
+        //========================================================================================================
+        public Vector3 ConvertPositionToLive(Vector3 position)
+        {
+            position.x /= -config.scaleFactor;
+            position.y /= config.scaleFactor;
+            position.z /= config.scaleFactor;
             return position;
         }
 
@@ -818,832 +851,4 @@
             return children;
         }
     }
-}
-=======
-using System;
-using System.Collections;
-using System.Collections.Generic;
-using System.Runtime.InteropServices;
-using System.Threading;
-using UnityEngine;
-
-namespace Captury
-{
-    //=================================
-    // define captury class structures
-    //=================================
-    [StructLayout(LayoutKind.Sequential, Pack = 1)]
-    public struct CapturyJoint
-    {
-        [MarshalAs(UnmanagedType.ByValArray, SizeConst = 24)]
-        public byte[] name;
-        public int parent;
-        public float ox, oy, oz;
-        public float rx, ry, rz;
-    }
-
-    [StructLayout(LayoutKind.Sequential, Pack = 1)]
-    public struct CapturyActor
-    {
-        [MarshalAs(UnmanagedType.ByValArray, SizeConst = 32)]
-        public byte[] name;
-        public int id;
-        public int numJoints;
-        public IntPtr joints;
-        public int numBlobs;
-        public IntPtr blobs;
-    }
-
-    [StructLayout(LayoutKind.Sequential, Pack = 1)]
-    public struct CapturyPose
-    {
-        public int actor;
-        public long timestamp;
-        public int numValues;
-        public IntPtr values;
-    }
-
-    [StructLayout(LayoutKind.Sequential, Pack = 1)]
-    public struct CapturyARTag
-    {
-        public int id;
-        public float ox, oy, oz; // position
-        public float nx, ny, nz; // normal
-    }
-
-    [StructLayout(LayoutKind.Sequential)]
-    public struct CapturyImage
-    {
-        public int width;
-        public int height;
-        public int camera;
-        public ulong timestamp;
-        public IntPtr data;
-    }
-
-    [StructLayout(LayoutKind.Sequential, Pack = 1)]
-    public struct CapturyTransform
-    {
-        public float rx; // rotation euler angles
-        public float ry;
-        public float rz;
-        public float tx; // translation
-        public float ty;
-        public float tz;
-    }
-
-    [StructLayout(LayoutKind.Sequential, Pack = 1)]
-    public struct CapturyCamera
-    {
-        [MarshalAs(UnmanagedType.ByValArray, SizeConst = 32)]
-        public byte[] name;
-        public int id;
-        public float positionX;
-        public float positionY;
-        public float positionZ;
-        public float orientationX;
-        public float orientationY;
-        public float orientationZ;
-        public float sensorWidth;   // in mm
-        public float sensorHeight;  // in mm
-        public float focalLength;   // in mm
-        public float lensCenterX;   // in mm
-        public float lensCenterY;   // in mm
-        [MarshalAs(UnmanagedType.ByValArray, SizeConst = 16)]
-        public byte[] distortionModel;
-        [MarshalAs(UnmanagedType.ByValArray, SizeConst = 30)]
-        public float distortion;
-
-        // the following can be computed from the above values and are provided for convenience only
-        // the matrices are stored column wise:
-        // 0  3  6  9
-        // 1  4  7 10
-        // 2  5  8 11
-        [MarshalAs(UnmanagedType.ByValArray, SizeConst = 12)]
-        float extrinsic;
-        [MarshalAs(UnmanagedType.ByValArray, SizeConst = 9)]
-        float intrinsic;
-    };
-
-    //==========================================
-    // internal structures that are more easy to use
-    //==========================================
-    [Serializable]
-    public class CapturySkeletonJoint
-    {
-        public string name;
-        public int parent;
-        public Vector3 offset;
-        public Vector3 orientation;
-        public Transform transform;
-    }
-
-    [Serializable]
-    public class CapturySkeleton
-    {
-        public string name;
-        public int id;
-        public int playerID = -1;
-        public CapturySkeletonJoint[] joints;
-
-        public IntPtr rawData = IntPtr.Zero;
-        public IntPtr retargetTarget = IntPtr.Zero;
-
-        private GameObject reference;
-        public bool upToDate = true;
-        public GameObject mesh // reference to game object that is animated
-        {
-            get { return reference; }
-            set
-            {
-                upToDate = false;
-                reference = value;
-                if (reference == null)
-                {
-                    foreach (CapturySkeletonJoint j in joints)
-                        j.transform = null;
-                    return;
-                }
-                foreach (CapturySkeletonJoint j in joints)
-                {
-                    // check if the joint name matches a reference transform and assign it
-                    ArrayList children = reference.transform.GetAllChildren();
-                    foreach (Transform tra in children)
-                    {
-                        if (tra.name.EndsWith(j.name))
-                        {
-                            j.transform = tra;
-                            continue;
-                        }
-                    }
-                }
-            }
-        }
-    }
-
-    [Serializable]
-    public class CapturyMarkerTransform
-    {
-        public Quaternion rotation;
-        public Vector3 translation;
-        public UInt64 timestamp;
-        public float bestAccuracy;
-        public bool consumed;
-    }
-
-    [Serializable]
-    public class ARTag
-    {
-        public int id;
-        public Vector3 translation;
-        public Quaternion rotation;
-    }
-
-    //====================
-    // the network plugin
-    //====================
-    public class CapturyNetworkPlugin : MonoBehaviour
-    {
-        //=============================================
-        // import the functions from RemoteCaptury dll
-        //=============================================
-        [DllImport("RemoteCaptury")]
-        private static extern int Captury_connect(string ip, ushort port);
-        [DllImport("RemoteCaptury")]
-        private static extern int Captury_disconnect();
-        [DllImport("RemoteCaptury")]
-        private static extern int Captury_getActors(out IntPtr actorData);
-        [DllImport("RemoteCaptury")]
-        private static extern int Captury_startStreaming(int what);
-        [DllImport("RemoteCaptury")]
-        private static extern int Captury_stopStreaming();
-        [DllImport("RemoteCaptury")]
-        private static extern IntPtr Captury_getCurrentPose(IntPtr actor);
-        [DllImport("RemoteCaptury")]
-        private static extern void Captury_freePose(IntPtr pose);
-        [DllImport("RemoteCaptury")]
-        private static extern void Captury_requestTexture(IntPtr actor);
-        [DllImport("RemoteCaptury")]
-        private static extern IntPtr Captury_getTexture(IntPtr actor);
-        [DllImport("RemoteCaptury")]
-        private static extern void Captury_freeImage(IntPtr image);
-        [DllImport("RemoteCaptury")]
-        private static extern int Captury_setRotationConstraint(int actorId, int jointIndex, IntPtr rotation, UInt64 timestamp, float weight);
-        [DllImport("RemoteCaptury")]
-        private static extern UInt64 Captury_getMarkerTransform(IntPtr actor, int jointIndex, IntPtr transform);
-        [DllImport("RemoteCaptury")]
-        private static extern UInt64 Captury_synchronizeTime();
-        [DllImport("RemoteCaptury")]
-        private static extern UInt64 Captury_getTime();
-        [DllImport("RemoteCaptury")]
-        private static extern Int64 Captury_getTimeOffset();
-        [DllImport("RemoteCaptury")]
-        private static extern IntPtr Captury_getLastErrorMessage();
-        [DllImport("RemoteCaptury")]
-        private static extern void Captury_freeErrorMessage(IntPtr msg);
-        [DllImport("RemoteCaptury")]
-        private static extern int Captury_getCameras(out IntPtr cameras);
-        [DllImport("RemoteCaptury")]
-        private static extern IntPtr Captury_getCurrentARTags();
-        [DllImport("RemoteCaptury")]
-        private static extern void Captury_freeARTags(IntPtr arTags);
-        [DllImport("Retargetery")]
-        private static extern IntPtr liveRetarget(IntPtr src, IntPtr tgt, IntPtr input);
-
-        // config settings will be overriden by CapturyConfigManager.Config if it can be loaded
-        public string host = "127.0.0.1";
-        public ushort port = 2101;
-        public float scaleFactor = 0.001f; // mm to m
-        public int actorCheckTimeout = 500; // in ms
-        public bool streamARTags = false;
-
-        // Events
-        public delegate void SkeletonDelegate(CapturySkeleton skeleton);
-        public event SkeletonDelegate SkeletonFound;
-        public event SkeletonDelegate SkeletonLost;
-        public delegate void CamerasChangedDelegate(Vector3[] positions, Quaternion[] rotations);
-        public event CamerasChangedDelegate CamerasChanged;
-        public delegate void ARTagsDetectedDelegate(ARTag[] artags);
-        public event ARTagsDetectedDelegate ARTagsDetected;
-
-        public Vector3[] cameraPositions;
-        public Quaternion[] cameraOrientations;
-
-        public ARTag[] arTags = new ARTag[0];
-
-        /// <summary>
-        /// you can set an offset to the world coordinate system
-        /// </summary>
-        public Vector3 offsetToWorld = Vector3.zero;
-
-        //private string headJointName = "Head";
-
-        // threading data for communication with server
-        private Thread communicationThread;
-        private Mutex communicationMutex = new Mutex();
-        private bool communicationFinished = false;
-
-        // internal variables
-        private bool isConnected = false;
-        private bool isSetup = false;
-
-        // skeleton data from Captury
-        private Dictionary<int, IntPtr> actorPointers = new Dictionary<int, IntPtr>();
-        private Dictionary<int, int> actorFound = new Dictionary<int, int>();
-        private Dictionary<int, CapturySkeleton> skeletons = new Dictionary<int, CapturySkeleton>();
-        //private Dictionary<int, CapturyMarkerTransform> headTransforms = new Dictionary<int, CapturyMarkerTransform>();
-        private Dictionary<string, int> jointsWithConstraints = new Dictionary<string, int>();
-
-        void Awake()
-        {
-            // load config
-            CapturyConfig config = CapturyConfigManager.Config;
-            if (config != null)
-            {
-                host = config.host;
-                port = config.port;
-                scaleFactor = config.scaleFactor;
-                actorCheckTimeout = config.actorCheckTimeout;
-                streamARTags = config.streamARTags;
-                Debug.LogFormat("CapturyNetworkPlugin settings were overriden by values from {0}.", CapturyConfigManager.configFilePath);
-            }
-        }
-
-        //=============================
-        // this is run once at startup
-        //=============================
-        void Start()
-        {
-            // start the connection thread
-            communicationThread = new Thread(lookForActors);
-            communicationThread.Start();
-        }
-
-        //==========================
-        // this is run once at exit
-        //==========================
-        void OnDisable()
-        {
-            communicationFinished = true;
-            communicationThread.Join();
-        }
-
-        //============================
-        // this is run once per frame
-        //============================
-        void Update()
-        {
-            // only perform if we are actually connected
-            if (!isConnected)
-                return;
-
-            // make sure we lock access before doing anything
-            //			Debug.Log ("Starting pose update...");
-            communicationMutex.WaitOne();
-
-            // fetch current pose for all skeletons
-            foreach (KeyValuePair<int, CapturySkeleton> kvp in skeletons)
-            {
-                // get the actor id
-                int actorID = kvp.Key;
-
-                // check if the actor is mapped to something, if not, ignore
-                if (skeletons[actorID].mesh == null)
-                    continue;
-
-                // get pointer to pose
-                IntPtr poseData = Captury_getCurrentPose(actorPointers[actorID]);
-
-                // check if we actually got data, if not, continue
-                if (poseData == IntPtr.Zero)
-                {
-                    // something went wrong, get error message
-                    IntPtr msg = Captury_getLastErrorMessage();
-                    string errmsg = Marshal.PtrToStringAnsi(msg);
-                    Debug.Log("Stream error: " + errmsg);
-                    Captury_freeErrorMessage(msg);
-                }
-                else
-                {
-
-                    //Debug.Log("received pose for " + actorID);
-
-                    // convert the pose
-                    CapturyPose pose;
-                    if (skeletons[actorID].retargetTarget != IntPtr.Zero)
-                    {
-                        CapturyPose posex = (CapturyPose)Marshal.PtrToStructure(poseData, typeof(CapturyPose));
-                        float[] valuex = new float[posex.numValues * 6];
-                        Marshal.Copy(posex.values, valuex, 0, posex.numValues * 6);
-                        Debug.Log("pose = " + String.Join(", ", new List<float>(valuex).ConvertAll(i => i.ToString()).ToArray()));
-
-                        if (!skeletons[actorID].upToDate)
-                        {
-                            CapturyActor actor = (CapturyActor)Marshal.PtrToStructure(skeletons[actorID].retargetTarget, typeof(CapturyActor));
-                            CapturySkeleton skel = skeletons[actorID];
-                            IntPtr rawData = skel.rawData;
-                            ConvertActor(actor, skeletons[actorID].retargetTarget, ref skel);
-                            skel.rawData = rawData;
-                            skeletons[actorID] = skel;
-                            skeletons[actorID].mesh = skeletons[actorID].mesh;
-                            skeletons[actorID].upToDate = true;
-                        }
-
-                        IntPtr retargetedPose = liveRetarget(skeletons[actorID].rawData, skeletons[actorID].retargetTarget, poseData);
-                        pose = (CapturyPose)Marshal.PtrToStructure(retargetedPose, typeof(CapturyPose));
-                    } else
-                        pose = (CapturyPose)Marshal.PtrToStructure(poseData, typeof(CapturyPose));
-
-                    // copy the data into a float array
-                    float[] values = new float[pose.numValues * 6];
-                    Marshal.Copy(pose.values, values, 0, pose.numValues * 6);
-                    Debug.Log("retargeted = " + String.Join(", ", new List<float>(values).ConvertAll(i => i.ToString()).ToArray()));
-
-                    // now loop over all joints
-                    Vector3 pos = new Vector3();
-                    Vector3 rot = new Vector3();
-
-                    for (int jointID = 0; jointID < skeletons[actorID].joints.Length; jointID++)
-                    {
-                        // ignore any joints that do not map to a transform
-                        if (skeletons[actorID].joints[jointID].transform == null)
-                            continue;
-
-                        // set offset and rotation
-                        int baseIndex = jointID * 6;
-                        pos.Set(values[baseIndex + 0], values[baseIndex + 1], values[baseIndex + 2]);
-                        rot.Set(values[baseIndex + 3], values[baseIndex + 4], values[baseIndex + 5]);
-
-                        skeletons[actorID].joints[jointID].transform.position = ConvertPosition(pos) + offsetToWorld;
-                        skeletons[actorID].joints[jointID].transform.rotation = ConvertRotation(rot);
-                    }
-
-                    // finally, free the pose data again, as we are finished
-                    Captury_freePose(poseData);
-                }
-            }
-
-            // get artags
-            IntPtr arTagData = Captury_getCurrentARTags();
-
-            // check if we actually got data, if not, continue
-            if (arTagData == IntPtr.Zero)
-            {
-                // something went wrong, get error message
-                //IntPtr msg = Captury_getLastErrorMessage();
-                //string errmsg = Marshal.PtrToStringAnsi(msg);
-                //Captury_freeErrorMessage(msg);
-            }
-            else
-            {
-                IntPtr at = arTagData;
-                int num;
-                for (num = 0; num < 100; ++num)
-                {
-                    CapturyARTag arTag = (CapturyARTag)Marshal.PtrToStructure(at, typeof(CapturyARTag));
-                    if (arTag.id == -1)
-                        break;
-                    Array.Resize(ref arTags, num + 1);
-                    arTags[num] = new ARTag();
-                    arTags[num].id = arTag.id;
-                    arTags[num].translation = ConvertPosition(new Vector3(arTag.ox, arTag.oy, arTag.oz));
-                    arTags[num].rotation = ConvertRotation(Quaternion.LookRotation(new Vector3(arTag.nx, arTag.ny, arTag.nz)).eulerAngles);
-                    at = new IntPtr(at.ToInt64() + Marshal.SizeOf(typeof(CapturyARTag)));
-                }
-                if (num != 0 && ARTagsDetected != null)
-                    ARTagsDetected(arTags);
-                else
-                    Array.Resize(ref arTags, 0);
-
-                Captury_freeARTags(arTagData);
-            }
-
-            communicationMutex.ReleaseMutex();
-        }
-
-        //================================================
-        // This function continously looks for new actors
-        // It runs in a separate thread
-        //================================================
-        void lookForActors()
-        {
-            while (!communicationFinished)
-            {
-                // wait for actorCheckTimeout ms before continuing
-                //			Debug.Log ("Going to sleep...");
-                Thread.Sleep(actorCheckTimeout);
-                //			Debug.Log ("Waking up...");
-
-                // now look for new data
-
-                // try to connect to captury live
-                if (!isSetup)
-                {
-                    if (Captury_connect(host, port) == 1 && Captury_synchronizeTime() != 0)
-                    {
-                        isSetup = true;
-                        Debug.Log("Successfully opened port to Captury Live");
-                        Debug.Log("The time difference is " + Captury_getTimeOffset());
-                    }
-                    else
-                        Debug.Log(String.Format("Unable to connect to Captury Live at {0}:{1} ", host, port));
-
-                    IntPtr cameraData = IntPtr.Zero;
-                    int numCameras = Captury_getCameras(out cameraData);
-                    if (numCameras > 0 && cameraData != IntPtr.Zero)
-                    {
-                        cameraPositions = new Vector3[numCameras];
-                        cameraOrientations = new Quaternion[numCameras];
-                        int szStruct = Marshal.SizeOf(typeof(CapturyCamera)) + 192; // this offset is here to take care of implicit padding
-                        for (uint i = 0; i < numCameras; i++)
-                        {
-                            CapturyCamera camera = new CapturyCamera();
-                            camera = (CapturyCamera)Marshal.PtrToStructure(new IntPtr(cameraData.ToInt64() + (szStruct * i)), typeof(CapturyCamera));
-                            // Debug.Log("camera " + camera.id.ToString("x") + " (" + camera.positionX + ", "  + camera.positionY + ","  + camera.positionZ + ") (" +
-                            // camera.orientationX + ", "  + camera.orientationY + ","  + camera.orientationZ + ") ss: (" + camera.sensorWidth + ", " + camera.sensorHeight + ") fl:" +
-                            // camera.focalLength + " lc: (" + camera.lensCenterX + ", " + camera.lensCenterY + ") ");
-                            cameraPositions[i] = ConvertPosition(new Vector3(camera.positionX, camera.positionY, camera.positionZ));
-                            cameraOrientations[i] = ConvertRotation(new Vector3(camera.orientationX, camera.orientationY, camera.orientationZ));
-                        }
-                        // Fire cameras changed event
-                        if (CamerasChanged != null)
-                        {
-                            CamerasChanged(cameraPositions, cameraOrientations);
-                        }
-                    }
-                }
-                if (isSetup)
-                {
-                    // grab actors
-                    IntPtr actorData = IntPtr.Zero;
-                    int numActors = Captury_getActors(out actorData);
-                    if (numActors > 0 && actorData != IntPtr.Zero)
-                    {
-                        Debug.Log(String.Format("Received {0} actors", numActors));
-
-                        // create actor struct
-                        int szStruct = Marshal.SizeOf(typeof(CapturyActor))+4; // implicit padding
-                        for (uint i = 0; i < numActors; i++)
-                        {
-                            // get an actor
-                            CapturyActor actor = new CapturyActor();
-                            actor = (CapturyActor)Marshal.PtrToStructure(new IntPtr(actorData.ToInt64() + (szStruct * i)), typeof(CapturyActor));
-
-                            // check if we already have it in our dictionary
-                            if (skeletons.ContainsKey(actor.id)) // access to actors does not need to be locked here because the other thread is read-only
-                            {
-                                communicationMutex.ReleaseMutex();
-                                actorFound[actor.id] = 5;
-                                continue;
-                            }
-                            Debug.Log("Found new actor " + actor.id);
-
-                            // no? we need to convert it
-                            IntPtr actorPointer = new IntPtr(actorData.ToInt64() + (szStruct * i));
-                            CapturySkeleton skeleton = new CapturySkeleton();
-                            ConvertActor(actor, actorData, ref skeleton);
-
-                            if (SkeletonFound != null)
-                            {
-                                SkeletonFound(skeleton);
-                            }
-
-                            //  and add it to the list of actors we are processing, making sure this is secured by the mutex
-                            communicationMutex.WaitOne();
-                            actorPointers.Add(actor.id, actorPointer);
-                            skeletons.Add(actor.id, skeleton);
-                            actorFound.Add(actor.id, 5);
-                            communicationMutex.ReleaseMutex();
-                        }
-                    }
-
-                    if (!isConnected)
-                    {
-                        if (Captury_startStreaming(streamARTags ? 5 : 1) == 1)
-                        {
-                            Debug.Log("Successfully started streaming data");
-                            isConnected = true;
-                        }
-                        else
-                            Debug.LogWarning("failed to start streaming");
-                    }
-
-                    // reduce the actor countdown by one for each actor
-                    int[] keys = new int[actorFound.Keys.Count];
-                    actorFound.Keys.CopyTo(keys, 0);
-                    foreach (int key in keys)
-                        actorFound[key]--;
-                }
-
-                // remove all actors that were not found in the past few actor checks
-                //			Debug.Log ("Updating actor structure");
-                communicationMutex.WaitOne();
-                List<int> unusedKeys = new List<int>();
-                foreach (KeyValuePair<int, int> kvp in actorFound)
-                {
-                    if (kvp.Value <= 0)
-                    {
-                        if (SkeletonLost != null)
-                        {
-                            Debug.Log("lost skeleton. telling all my friends.");
-                            SkeletonLost(skeletons[kvp.Key]);
-                        }
-
-                        // remove actor
-                        actorPointers.Remove(kvp.Key);
-                        skeletons.Remove(kvp.Key);
-                        unusedKeys.Add(kvp.Key);
-                    }
-                }
-                communicationMutex.ReleaseMutex();
-                //			Debug.Log ("Updating actor structure done");
-
-                // clear out actorfound structure
-                foreach (int key in unusedKeys)
-                    actorFound.Remove(key);
-
-                // look for current transformation of bones with markers - the head
-/*                foreach (KeyValuePair<int, IntPtr> kvp in actorPointers)
-                {
-                    int id = kvp.Key;
-
-                    // find the index of the head joint
-                    int headJointIndex = -1;
-                    for (int i = 0; i < skeletons[id].joints.Length; ++i)
-                    {
-                        if (skeletons[id].joints[i].name.EndsWith(headJointName))
-                        {
-                            headJointIndex = i;
-                            break;
-                        }
-                    }
-                    if (headJointIndex == -1)
-                    {
-                        Debug.Log("no head joint for skeleton " + id);
-                        continue;
-                    }
-
-                    // get the transform and store it in headTransforms
-                    IntPtr trafo = Marshal.AllocHGlobal(Marshal.SizeOf(typeof(CapturyTransform)));
-                    UInt64 timestamp = Captury_getMarkerTransform(kvp.Value, headJointIndex, trafo);
-                    // is there a constraint for this joint that is not older than 500ms?
-                    if (timestamp != 0)
-                    {
-                        CapturyTransform t = (CapturyTransform)Marshal.PtrToStructure(trafo, typeof(CapturyTransform));
-                        communicationMutex.WaitOne();
-                        if (headTransforms.ContainsKey(id))
-                        {
-                            // this is a new transform. the other thread should have a look at it.
-                            if (headTransforms[id].timestamp < timestamp)
-                                headTransforms[id].consumed = false;
-                        }
-                        else
-                        {
-                            headTransforms[id] = new CapturyMarkerTransform();
-                            headTransforms[id].bestAccuracy = 0.95f;
-                            // if the new transform is actually already old mark it as old directly
-                            if (timestamp > Captury_getTime() - 500000)
-                                headTransforms[id].consumed = false;
-                            else
-                                headTransforms[id].consumed = true;
-                        }
-                        headTransforms[id].rotation = ConvertRotation(new Vector3(t.rx * 180 / (float)Math.PI, t.ry * 180 / (float)Math.PI, t.rz * 180 / (float)Math.PI));
-                        headTransforms[id].translation = ConvertPosition(new Vector3(t.tx, t.ty, t.tz));
-                        headTransforms[id].timestamp = timestamp;
-                        communicationMutex.ReleaseMutex();
-                        //                    Debug.Log(string.Format("transform for actor.joint {0}.{1} is good, really t {2}, delta now {3}", id, headJointIndex, timestamp, Captury_getTime() - timestamp));
-                    }
-                    else
-                    {
-                        communicationMutex.WaitOne();
-                        headTransforms.Remove(id);
-                        communicationMutex.ReleaseMutex();
-                    }
-                    Marshal.FreeHGlobal(trafo);
-                }*/
-            }
-
-            Debug.Log("Disconnecting");
-            // make sure we disconnect
-            Captury_disconnect();
-            isSetup = false;
-            isConnected = false;
-        }
-
-        public void setRotationConstraint(int id, string jointName, Transform t)
-        {
-            if (skeletons.ContainsKey(id))
-            {
-                Debug.Log("Cannot set rotation for " + jointName + ": no skeleton with id " + id);
-                return;
-            }
-            else
-                Debug.Log("Set " + jointName + "-rotation to " + t);
-            communicationMutex.WaitOne();
-            CapturySkeleton skel = skeletons[id];
-            communicationMutex.ReleaseMutex();
-
-            int index;
-            if (jointsWithConstraints.ContainsKey(jointName))
-                index = jointsWithConstraints[jointName];
-            else
-            {
-                index = 0;
-                foreach (CapturySkeletonJoint j in skel.joints)
-                {
-                    if (j.name == jointName)
-                        break;
-                    ++index;
-                }
-                if (index == skel.joints.Length)
-                {
-                    Debug.Log("Cannot set constraint for joint " + jointName + ": no such joint");
-                    return;
-                }
-            }
-
-            //        CapturySkeletonJoint jnt = skel.joints[index];
-            Vector3 euler = ConvertToEulerAngles(ConvertRotationToLive(t.rotation));
-            IntPtr rotation = Marshal.AllocHGlobal(12);
-            Marshal.StructureToPtr(euler, rotation, false);
-            Captury_setRotationConstraint(id, index, rotation, Captury_getTime(), 1.0f);
-            Marshal.FreeHGlobal(rotation);
-        }
-
-        //===============================================
-        // helper function to map an actor to a skeleton
-        //===============================================
-        public void ConvertActor(CapturyActor actor, IntPtr actorData, ref CapturySkeleton skel)
-        {
-            if (skel == null)
-            {
-                Debug.Log("Null skeleton reference");
-                return;
-            }
-
-            // copy data over
-            skel.name = System.Text.Encoding.UTF8.GetString(actor.name);
-            skel.id = actor.id;
-            skel.rawData = actorData;
-
-            // create joints
-            int szStruct = Marshal.SizeOf(typeof(CapturyJoint));
-            skel.joints = new CapturySkeletonJoint[actor.numJoints];
-            for (uint i = 0; i < actor.numJoints; i++)
-            {
-                // marshall the joints into a new joint struct
-                CapturyJoint joint = new CapturyJoint();
-                joint = (CapturyJoint)Marshal.PtrToStructure(new IntPtr(actor.joints.ToInt64() + (szStruct * i)), typeof(CapturyJoint));
-
-                skel.joints[i] = new CapturySkeletonJoint();
-                skel.joints[i].name = System.Text.Encoding.ASCII.GetString(joint.name);
-                int jpos = skel.joints[i].name.IndexOf("\0");
-                skel.joints[i].name = skel.joints[i].name.Substring(0, jpos);
-                skel.joints[i].offset.Set(joint.ox, joint.oy, joint.oz);
-                skel.joints[i].orientation.Set(joint.rx, joint.ry, joint.rz);
-                skel.joints[i].parent = joint.parent;
-
-                //Debug.Log ("Got joint " + skel.joints[i].name + " at " + joint.ox + joint.oy + joint.oz);
-            }
-        }
-
-        //========================================================================================================
-        // Helper function to convert a position from a right-handed to left-handed coordinate system (both Y-up)
-        //========================================================================================================
-        public Vector3 ConvertPosition(Vector3 position)
-        {
-            position.x *= -scaleFactor;
-            position.y *= scaleFactor;
-            position.z *= scaleFactor;
-            return position;
-        }
-
-        //========================================================================================================
-        // Helper function to convert a position from a left-handed to right-handed coordinate system (both Y-up)
-        //========================================================================================================
-        public Vector3 ConvertPositionToLive(Vector3 position)
-        {
-            position.x /= -scaleFactor;
-            position.y /= scaleFactor;
-            position.z /= scaleFactor;
-            return position;
-        }
-
-        //===========================================================================================================================
-        // Helper function to convert a rotation from a right-handed Captury Live to left-handed Unity coordinate system (both Y-up)
-        //===========================================================================================================================
-        private Quaternion ConvertRotation(Vector3 rotation)
-        {
-            Quaternion qx = Quaternion.AngleAxis(rotation.x, Vector3.right);
-            Quaternion qy = Quaternion.AngleAxis(rotation.y, Vector3.down);
-            Quaternion qz = Quaternion.AngleAxis(rotation.z, Vector3.back);
-            Quaternion qq = qz * qy * qx;
-            return qq;
-        }
-
-        //===========================================================================================================
-        // Helper function to convert a rotation from Unity back to Captury Live (left-handed to right-handed, Y-up)
-        //===========================================================================================================
-        public Quaternion ConvertRotationToLive(Quaternion rotation)
-        {
-            Vector3 angles = rotation.eulerAngles;
-
-            Quaternion qx = Quaternion.AngleAxis(angles.x, Vector3.right);
-            Quaternion qy = Quaternion.AngleAxis(angles.y, Vector3.down);
-            Quaternion qz = Quaternion.AngleAxis(angles.z, Vector3.back);
-            Quaternion qq = qz * qy * qx;
-            return qq;
-        }
-
-        //=============================================================================
-        // Helper function to convert a rotation to the Euler angles Captury Live uses
-        //=============================================================================
-        public Vector3 ConvertToEulerAngles(Quaternion quat)
-        {
-            const float RAD2DEGf = 0.0174532925199432958f;
-            Vector3 euler = new Vector3();
-            float sqw = quat.w * quat.w;
-            float sqx = quat.x * quat.x;
-            float sqy = quat.y * quat.y;
-            float sqz = quat.z * quat.z;
-            float tmp1 = quat.x * quat.y;
-            float tmp2 = quat.z * quat.w;
-            euler[1] = (float)-Math.Asin(2.0 * (tmp1 - tmp2));
-            float C = (float)Math.Cos(euler[1]);
-            if (Math.Abs(C) > 0.005)
-            {
-                euler[2] = (float)Math.Atan2(2.0f * (tmp1 + tmp2) / C, (sqx - sqy - sqz + sqw) / C) * RAD2DEGf;
-                euler[0] = (float)Math.Atan2(2.0f * (tmp1 + tmp2) / C, (-sqx - sqy + sqz + sqw) / C) * RAD2DEGf;
-            }
-            else
-            {
-                euler[2] = 0;
-                if ((tmp1 - tmp2) < 0)
-                    euler[0] = (float)Math.Atan2(0.0f, (-sqx + sqy - sqz + sqw) * 0.5f + (tmp1 + tmp2)) * RAD2DEGf;
-                else
-                    euler[0] = (float)Math.Atan2(2 * (tmp1 - tmp2), (-sqx + sqy - sqz + sqw) * 0.5f - (tmp1 + tmp2)) * RAD2DEGf;
-            }
-            euler[1] *= RAD2DEGf;
-
-            return euler;
-        }
-    }
-
-    //==========================================================================
-    // Helper extension function to get all children from a specified transform
-    //==========================================================================
-    public static class TransformExtension
-    {
-        public static ArrayList GetAllChildren(this Transform transform)
-        {
-            ArrayList children = new ArrayList();
-            foreach (Transform child in transform)
-            {
-                children.Add(child);
-                children.AddRange(GetAllChildren(child));
-            }
-            return children;
-        }
-    }
-}
->>>>>>> 7559d60d
+}